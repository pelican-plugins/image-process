--- conflicted
+++ resolved
@@ -5,11 +5,7 @@
 import subprocess
 import warnings
 
-<<<<<<< HEAD
-from PIL import Image, ImageChops, UnidentifiedImageError
-=======
-from PIL import Image
->>>>>>> 38226963
+from PIL import Image, UnidentifiedImageError
 import pytest
 
 from pelican.plugins.image_process import (
@@ -620,15 +616,9 @@
             assert tag not in actual_tags
 
 
-<<<<<<< HEAD
 def test_try_open_image():
-    for test_image in TEST_IMAGES:
+    for test_image in FILE_FORMAT_TEST_IMAGES:
         assert try_open_image(test_image)
-=======
-def test_is_img_identifiable():
-    for test_image in FILE_FORMAT_TEST_IMAGES:
-        assert is_img_identifiable(test_image)
->>>>>>> 38226963
 
     with pytest.raises(FileNotFoundError):
         try_open_image("image/that/does/not/exist.png")
