# Image Process: A Plugin for Pelican

[![Build Status](https://img.shields.io/github/actions/workflow/status/pelican-plugins/image-process/main.yml?branch=main)](https://github.com/pelican-plugins/image-process/actions)
[![PyPI Version](https://img.shields.io/pypi/v/pelican-image-process)](https://pypi.org/project/pelican-image-process/)
[![Downloads](https://img.shields.io/pypi/dm/pelican-image-process)](https://pypi.org/project/pelican-image-process/)
![License](https://img.shields.io/badge/license-AGPL--3.0-blue)

*Image Process* is a plugin for [Pelican](https://getpelican.com),
a static site generator written in Python.

*Image Process* let you automate the processing of images based on their
class attribute. Use this plugin to minimize the overall page weight
and to save you a trip to Gimp or Photoshop each time you include an
image in your post.

*Image Process* also makes it easy to create responsive images using
the HTML5 `srcset` attribute and `<picture>` tag. It does this
by generating multiple derivative images from one or more sources.

*Image Process* will not overwrite your original images.

## Installation

The easiest way to install *Image Process* is via Pip. This
will also install the required dependencies automatically.

```sh
python -m pip install pelican-image-process
```

As long as you have not explicitly added a `PLUGINS` setting to your Pelican
settings file, then the newly-installed plugin should be automatically detected
and enabled. Otherwise, you must add `image_process` to your existing `PLUGINS`
list. For more information, please see the documentation regarding
[How to Use Plugins](https://docs.getpelican.com/en/latest/plugins.html#how-to-use-plugins).

You will then need to configure your desired transformations (see *Usage*
below) and add the appropriate class to images you want processed.

## Usage

*Image Process* scans your content for `<img>` tags with special
classes. It then maps the classes to a set of image processing
instructions, computes new images, and modifies HTML code according to
the instructions.

### Define Transformations

The first step in using this module is to define some image
transformations in your Pelican configuration file. Transformations
are defined in the `IMAGE_PROCESS` dictionary, mapping a
transformation name to a list of operations. There are three kinds of
transformations: image replacement, responsive image, and picture set.

#### Image Replacement

The simplest image processing will replace the original image by a
new, transformed image computed from the original. You may use this,
for example, to ensure that all images are of the same size, or to
compute a thumbnail from a larger image:

```python
IMAGE_PROCESS = {
    "article-image": ["scale_in 300 300 True"],
    "thumb": ["crop 0 0 50% 50%", "scale_out 150 150 True", "crop 0 0 150 150"],
}
```

These transformations tell *Image Process* to transform the image
referred to by the `src` attribute of an `<img>` according to the
list of operations specified, and replace the `src` attribute with the
URL of the transformed image.

For consistency with other types of transformations described
below, there is an alternative syntax for the processing instructions:

```python
IMAGE_PROCESS = {
    "thumb": {
        "type": "image",
        "ops": ["crop 0 0 50% 50%", "scale_out 150 150 True", "crop 0 0 150 150"],
    },
    "article-image": {
        "type": "image",
        "ops": ["scale_in 300 300 True"],
    },
}
```

To apply image replacement to the images in your articles, you must add to them
the special class `image-process-<transform>`, in which `<transform>` is the ID
of the transformation you wish to apply.

Let's say you have defined the transformation described above. To get your
image processed, it needs to have the right CSS class:

```html
<img class="image-process-article-image" src="/images/pelican.jpg"/>
```

This can be produced in Markdown with:

```markdown
![](/images/pelican.png){: .image-process-article-image}
```

In reStructuredText, use the `:class:` attribute of the `image` or
the `figure` directive:

```rst
.. image:: /images/pelican.png
   :class: image-process-article-image
```

```rst
.. figure:: /images/pelican.png
    :class: image-process-article-image
```

⚠️ **Warning:**

> The reStructuredText reader will convert underscores (`_`) to
> dashes (`-`) in class names. To make sure everything runs
> smoothly, do not use underscores in your transformation names.


#### Responsive Images

You can use *Image Process* to automatically generate a set of
images that will be selected for display by browsers according to the
viewport width or according to the device resolution. To accomplish
this, *Image Process* will add a [`srcset` attribute](https://caniuse.com/srcset)
(and maybe a `media` and a `sizes` attribute) to the `<img>` tag.

HTML5 supports two types of responsive image sets. The first one is
device-pixel-ratio-based, selecting higher resolution images for higher
resolution devices; the second one is viewport-based, selecting
images according to the viewport size. You can read more about
[HTML5 responsive images][] for a gentle introduction to the `srcset`
and `<picture>` syntaxes.

To tell *Image Process* to generate a responsive image, add a
`responsive-image` transformation to your your `IMAGE_PROCESS`
dictionary, with the following syntax:

```python
IMAGE_PROCESS = {
    "crisp": {
        "type": "responsive-image",
        "srcset": [
            ("1x", ["scale_in 800 600 True"]),
            ("2x", ["scale_in 1600 1200 True"]),
            ("4x", ["scale_in 3200 2400 True"]),
        ],
        "default": "1x",
    },
    "large-photo": {
        "type": "responsive-image",
        "sizes": (
            "(min-width: 1200px) 800px, "
            "(min-width: 992px) 650px, "
            "(min-width: 768px) 718px, "
            "100vw"
        ),
        "srcset": [
            ("600w", ["scale_in 600 450 True"]),
            ("800w", ["scale_in 800 600 True"]),
            ("1600w", ["scale_in 1600 1200 True"]),
        ],
        "default": "800w",
    },
}
```

The `crisp` transformation is an example of a transformation
enabling device-pixel-ratio-based selection. The `srcset` is a list
of tuples, each tuple containing the image description (`"1x"`,
`"2x"`, etc.) and the list of operations to generate the derivative
image from the original image (the original image is the value of the
`src` attribute of the `<img>`). Image descriptions are hints
about the resolution of the associated image and must have the suffix
`x`. The `default` setting specifies the image to use to replace the `src`
attribute of the image.  This is the image that will be displayed by
browsers that do not support the `srcset` syntax.

The `large-photo` transformation is an example of a transformation
enabling viewport-based selection. The `sizes` contains a rule to
compute the width of the displayed image from the width of the
viewport. Once the browser knows the image width, it will select an
image source from the `srcset`. The `srcset` is a list of tuple,
each tuple containing the image description (`"600w"`, `"800w"`,
etc.) and the list of operations to generate the derivative image from
the original image (the original image is the value of the `src`
attribute of the `<img>`). Image descriptions are hints about the
width in pixels of the associated image and must have the suffix
`w`. The `default` setting specifies the image to use to replace the `src`
attribute of the image.  This is the image that will be displayed by
browsers that do not support the `srcset` syntax.

In the two examples above, the `default` setting is a string referring to
one of the images in the `srcset`. However, the `default` value
could also be a list of operations to generate a different derivative
image.

To make the images in your article responsive, you must add to them the
special class `image-process-<transform>`, in which `<transform>` is the ID of the
transformation you wish to apply, exactly like you would do for the
image replacement case, described above.

So, in HTML it should look like this:

```html
<img class="image-process-large-photo" src="/images/pelican.jpg"/>
```

Which can be produced in Markdown with:

```markdown
![](/images/pelican.jpg){: .image-process-large-photo}
```

In reStructuredText, use the `:class:` attribute of the `image` or
the `figure` directive:

```rst
.. image:: /images/pelican.jpg
   :class: image-process-large-photo
```

```rst
.. figure:: /images/pelican.jpg
    :class: image-process-large-photo
```

#### Picture Set

*Image Process* can be used to generate the images used by a
`<picture>` tag. The `<picture>` syntax allows for more
flexibility in providing a choice of image to the browser.
Again, you can read more about [HTML5 responsive images][] for a
gentle introduction to the `srcset` and `<picture>` syntaxes.

To tell *Image Process* to generate the images for a `<picture>`,
add a `picture` entry to your `IMAGE_PROCESS` dictionary with the
following syntax:

```python
IMAGE_PROCESS = {
    "example-pict": {
        "type": "picture",
        "sources": [
            {
                "name": "default",
                "media": "(min-width: 640px)",
                "srcset": [
                    ("640w", ["scale_in 640 480 True"]),
                    ("1024w", ["scale_in 1024 683 True"]),
                    ("1600w", ["scale_in 1600 1200 True"]),
                ],
                "sizes": "100vw",
            },
            {
                "name": "source-1",
                "srcset": [
                    ("1x", ["crop 100 100 200 200"]),
                    ("2x", ["crop 100 100 300 300"]),
                ]
            },
        ],
        "default": ("default", "640w"),
    },
}
```

Each of the `sources` entries is very similar to the `responsive
image` describe above. Here, each source must have a `name`, which
will be used to find the URL of the original image for this source in
your article. The source may also have a `media`, which contains a
rule used by the browser to select the active source. The `default`
setting specifies the image to use to replace the `src` attribute of
the `<img>` inside the `<picture>`.  This is the image that will be
displayed by browsers that do not support the `<picture>` syntax. In
this example, it will use the image `640w` from the source `default`.
A list of operations could have been specified instead of `640w`.

To generate a responsive `<picture>` for the images in your
articles, you must add to your article a pseudo `<picture>` tag that
looks like this:

```html
<picture>
    <source class="source-1" src="/images/pelican-closeup.jpg"></source>
    <img class="image-process-example-pict" src="/images/pelican.jpg"/>
</picture>
```

Each `<source>` tag maps a source name (the `class` attribute) to
a file (the `src` attribute). The `<img>` must have the special
class `image-process-` followed by the name of the transformation
you wish to apply. The file referenced by the `src` attribute of the
`<img>` will be used as the special `default` source in your
transformation definition.

You can't produce this with pure Markdown and must instead resort to raw HTML.

In reStructuredText, however, you can also use the `figure` directive
to generate a `<picture>`. The figure image file will be used as the
special `default` source; other sources must be added in the legend
section of the `figure` as `image` directives. The figure class must
be `image-process-` followed by the name of the transformation you
wish to apply, while the other images must have two classes:
`image-process` and the name of the source they provide an image for:

```rst
.. figure:: /images/pelican.jpg
   :class: image-process-example-pict

    Test picture

    .. image:: /images/pelican-closeup.jpg
       :class: image-process source-1
```

The images in the legend section that are used as source for the
`<picture>` will be removed from the image legend, so that they do
not appear in your final article.

### Transformations

Available operations for transformations are:

* `crop <left> <top> <right> <bottom>`:

    Crop the image to the box (`<left>`, `<top>`)-(`<right>`, `<bottom>`). Values
    can be absolute (a number) or relative to the size of the image (a
    number followed by a percent sign `%`).

* `flip_horizontal`:

    Flip the image horizontally.

* `flip_vertical`:

    Flip the image vertically.

* `grayscale`:

    Convert the image to grayscale.

* `resize <width> <height>`:

    Resize the image. This operation does *not* preserve the image aspect
    ratio. Values can be absolute (a number) or relative to the
    size of the image (a number followed by a percent sign `%`).

* `rotate <degrees>`:

    Rotate the image.

* `scale_in <width> <height> <upscale>`:

    Resize the image. This operation preserves the image aspect ratio
    and the resulting image will be no larger than `<width>` x
    `<height>`. Values can be absolute (a number) or relative to the
    size of the image (a number followed by a percent sign `%`).
    If `<upscale>` is `False`, smaller images will not be enlarged.

* `scale_out <width> <height> <upscale>`:

    Resize the image. This operation preserves the image aspect ratio
    and the resulting image will be no smaller than `<width>` x
    `<height>`. Values can be absolute (a number) or relative to the
    size of the image (a number followed by a percent sign `%`).
    If `<upscale>` is `False`, smaller images will not be enlarged.

* `blur`:

    Apply the `pillow.ImageFilter.BLUR` filter to the image.

* `contour`:

    Apply the `pillow.ImageFilter.CONTOUR` filter to the image.

* `detail`:

    Apply the `pillow.ImageFilter.DETAIL` filter to the image.

* `edge_enhance`:

    Apply the `pillow.ImageFilter.EDGE_ENHANCE` filter to the image.

* `edge_enhance_more`:

    Apply the `pillow.ImageFilter.EDGE_ENHANCE_MORE` filter to the image.

* `emboss`:

    Apply the `pillow.ImageFilter.EMBOSS` filter to the image.

* `find_edges`:

    Apply the `pillow.ImageFilter.FIND_EDGES` filter to the image.

* `smooth`:

    Apply the `pillow.ImageFilter.SMOOTH filter` to the image.

* `smooth_more`:

    Apply the `pillow.ImageFilter.SMOOTH_MORE` filter to the image.

* `sharpen`:

    Apply the `pillow.ImageFilter.SHARPEN` filter to the image.

You can also define your own operations; the only requirement is that
your operation should be a callable object expecting a `pillow.Image` as
its first parameter and it should return the transformed image:

```python
def crop_face(image):
    """Detect face in image and crop around it."""
    # Fancy algorithm.
    return image

IMAGE_PROCESS = {
    "face-thumbnail": [crop_face, "scale_out 150 150 True"]
}
```

### Additional Settings

#### Destination Directory

By default, the new images will be stored in a directory named
`derivative/<TRANSFORMATION_NAME>` in the output folder at
the same location as the original image.
For example, if the original image is located in
the `content/images` folder, the computed images will be stored
in `output/images/derivative/<TRANSFORMATION_NAME>`.
All the transformations are done in the output directory in order
to avoid confusion with the source files or if we test multiple
transformations. You can replace `derivative` by something else using
the `IMAGE_PROCESS_DIR` setting in your Pelican settings file:

```python
IMAGE_PROCESS_DIR = "derivees"
```

#### Force Image Processing

If the transformed image already exists and is newer than the original
image, the plugin assumes that it should not re-compute it again. You
can force the plugin to re-compute all images by setting
`IMAGE_PROCESS_FORCE` to `True` in your Pelican configuration file.

```python
IMAGE_PROCESS_FORCE = True
```

#### Selecting a HTML Parser

You may select the HTML parser which is used. The default is the built-in
`html.parser` but you may also select `html5lib` or `lxml` by setting
`IMAGE_PROCESS_PARSER` in your Pelican settings file. For example:

```python
IMAGE_PROCESS_PARSER = "html5lib"
```

For details, refer to the [BeautifulSoup documentation on parsers][].

#### File Encoding

You may select a different file encoding to be used by BeautifulSoup as it
opens your files. The default is `utf-8`.

```python
IMAGE_PROCESS_ENCODING = "utf-8"
```

#### Copying EXIF Tags

You may ask _Image Process_ to copy the EXIF tags from your original image to
the transformed images. You must have [exiftool](https://exiftool.org/) installed.

```python
IMAGE_PROCESS_COPY_EXIF_TAGS = True
```

<<<<<<< HEAD
#### Removing `image-process-<transform>` from Processed Images

When `IMAGE_PROCESS_REMOVE_CLASS` is set to `True`, *Image Process* will automatically remove the `image-process-<transform>` CSS class from transformed images. This can be useful if you want to avoid exposing the transformation details in the HTML output or if you have custom styling that conflicts with these classes.

```python
IMAGE_PROCESS_REMOVE_CLASS = True
```
=======
Note that `exiftool` prior to version 12.46 cannot write WebP images, so if you work
with WebP images, you should use version 12.46 or later.
>>>>>>> 3a90b9e6

## Known Issues

* Pillow, when resizing animated GIF files, [does not return an animated file](https://github.com/pelican-plugins/image-process/issues/11).

## Contributing

Contributions are welcome and much appreciated. Every little bit helps. You can contribute by improving the documentation, adding missing features, and fixing bugs. You can also help out by reviewing and commenting on [existing issues][].

To start contributing to this plugin, review the [Contributing to Pelican][] documentation, beginning with the **Contributing Code** section.

[existing issues]: https://github.com/pelican-plugins/image-process/issues
[Contributing to Pelican]: https://docs.getpelican.com/en/latest/contribute.html

### Regenerating Test Images

If you need to regenerate the transformed images used by the test suite, there
is a helper function to do this for you. From the Python REPL:

```pycon
>>> from pelican.plugins.image_process.test_image_process import generate_test_images
>>> generate_test_images()
36 test images generated!
```

## License

This project is licensed under the [AGPL-3.0 license](http://www.gnu.org/licenses/agpl-3.0.html).

[Pelican image](https://web.archive.org/web/20090505115626/http://www.pdphoto.org/PictureDetail.php?mat=&pg=5726) in test data by Jon Sullivan. Published under a [Creative Commons Public Domain license](https://creativecommons.org/licenses/publicdomain/).


[HTML5 responsive images]: https://www.smashingmagazine.com/2014/05/14/responsive-images-done-right-guide-picture-srcset/
[BeautifulSoup documentation on parsers]: https://www.crummy.com/software/BeautifulSoup/bs4/doc/#installing-a-parser<|MERGE_RESOLUTION|>--- conflicted
+++ resolved
@@ -488,18 +488,16 @@
 IMAGE_PROCESS_COPY_EXIF_TAGS = True
 ```
 
-<<<<<<< HEAD
-#### Removing `image-process-<transform>` from Processed Images
-
-When `IMAGE_PROCESS_REMOVE_CLASS` is set to `True`, *Image Process* will automatically remove the `image-process-<transform>` CSS class from transformed images. This can be useful if you want to avoid exposing the transformation details in the HTML output or if you have custom styling that conflicts with these classes.
-
-```python
-IMAGE_PROCESS_REMOVE_CLASS = True
-```
-=======
 Note that `exiftool` prior to version 12.46 cannot write WebP images, so if you work
 with WebP images, you should use version 12.46 or later.
->>>>>>> 3a90b9e6
+
+#### Removing `image-process-<transform>` from Processed Images
+
+When `IMAGE_PROCESS_REMOVE_CLASS` is set to `True`, *Image Process* will automatically remove the `image-process-<transform>` CSS class from transformed images. This can be useful if you want to avoid exposing the transformation details in the HTML output or if you have custom styling that conflicts with these classes.
+
+```python
+IMAGE_PROCESS_REMOVE_CLASS = True
+```
 
 ## Known Issues
 
